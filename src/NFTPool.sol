// SPDX-License-Identifier: GPL-3.0-only

pragma solidity ^0.8.6;

import {DaiPool, ReceiverWeight, IDai} from "./Pool.sol";

import {IERC721} from "openzeppelin-contracts/token/ERC721/IERC721.sol";

/// @notice NFT pool contract to support streaming based on NFT ownership
/// A NFT can be a sender or a receiver, a unique id is generated based on
/// NFT registry address and the tokenId
contract NFTPool is DaiPool {
    modifier nftOwner (address nftRegistry, uint tokenId) {
        require(IERC721(nftRegistry).ownerOf(tokenId) == msg.sender, "not-NFT-owner");
        _;
    }
    constructor(uint64 cycleSecs, IDai dai) DaiPool(cycleSecs, dai) {}

    /// @notice generates a unique 20 bytes by hashing the nft registry  and tokenId
    /// @param nftRegistry address of the NFT specific registry
    /// @param tokenId the unique token id for the NFT registry
    function nftID(address nftRegistry, uint128 tokenId) public pure returns (address id) {
        // gas optimized without local variables
        return address(uint160(uint256(
                keccak256(abi.encodePacked(nftRegistry, tokenId)
                ))));
    }

    /// @notice collect the funds of an NFT. Requires the msg.sender to own the NFT
    /// @param nftRegistry address of the NFT specific registry
    /// @param tokenId the unique token id for the NFT registry
    function collect(address nftRegistry, uint128 tokenId) public nftOwner(nftRegistry, tokenId) {
        uint128 collected = _collectInternal(nftID(nftRegistry, tokenId));
        if (collected > 0) {
            // msg.sender === nft owner
            _transferToSender(msg.sender, collected);
        }
        emit Collected(msg.sender, collected);
    }

    function _sendFromNFT(
        address to,
        uint128 topUpAmt,
        uint128 withdraw,
        uint128 amtPerSec,
        ReceiverWeight[] calldata updatedReceivers
    ) internal returns(uint128 withdrawn) {
        // msg.sender === nft owner
        _transferToContract(msg.sender, topUpAmt);
        withdrawn =
        _updateSenderInternal(to, topUpAmt, withdraw, amtPerSec, updatedReceivers);
        _transferToSender(msg.sender, withdrawn);
    }

    /// @notice updateSender based on the ownership of an NFT
    /// @param nftRegistry address of the NFT specific registry
    /// @param tokenId the unique token id for the NFT registry
    /// @return withdrawn The actually withdrawn amount.
    function updateSender(
        address nftRegistry,
        uint128 tokenId,
        uint128 topUpAmt,
        uint128 withdraw,
        uint128 amtPerSec,
        ReceiverWeight[] calldata updatedReceivers
<<<<<<< HEAD
    ) public nftOwner(nftRegistry, tokenId) returns(uint128 withdrawn) {
        return _sendFromNFT(nftID(nftRegistry, tokenId), topUpAmt, withdraw, amtPerSec, updatedReceivers);
=======
    ) public virtual nftOwner(nftRegistry, tokenId) {
        _sendFromNFT(nftID(nftRegistry, tokenId), topUpAmt, withdraw, amtPerSec, updatedReceivers);
>>>>>>> a08f33f1
    }

    // todo implement update sender with permit after proxies are removed
}<|MERGE_RESOLUTION|>--- conflicted
+++ resolved
@@ -63,13 +63,8 @@
         uint128 withdraw,
         uint128 amtPerSec,
         ReceiverWeight[] calldata updatedReceivers
-<<<<<<< HEAD
-    ) public nftOwner(nftRegistry, tokenId) returns(uint128 withdrawn) {
+    ) public virtual nftOwner(nftRegistry, tokenId) returns(uint128 withdrawn) {
         return _sendFromNFT(nftID(nftRegistry, tokenId), topUpAmt, withdraw, amtPerSec, updatedReceivers);
-=======
-    ) public virtual nftOwner(nftRegistry, tokenId) {
-        _sendFromNFT(nftID(nftRegistry, tokenId), topUpAmt, withdraw, amtPerSec, updatedReceivers);
->>>>>>> a08f33f1
     }
 
     // todo implement update sender with permit after proxies are removed
